# Copyright (c) 2016-2018, The University of Texas at Austin 
# & University of California--Merced.
# Copyright (c) 2019, The University of Texas at Austin 
# University of California--Merced, Washington University in St. Louis.
#
# All Rights reserved.
# See file COPYRIGHT for details.
#
# This file is part of the hIPPYlib library. For more information and source code
# availability see https://hippylib.github.io.
#
# hIPPYlib is free software; you can redistribute it and/or modify it under the
# terms of the GNU General Public License (as published by the Free
# Software Foundation) version 2.0 dated June 1991.

"""
hIPPYlib implements state-of-the-art scalable algorithms for PDE-based
deterministic and Bayesian inverse problems. It builds on 
FEniCS (http://fenicsproject.org/) (a parallel finite element element library) 
for the discretization of the PDE and on PETSc (http://www.mcs.anl.gov/petsc/)
for scalable and efficient linear algebra operations and solvers.

For building instructions, see the file INSTALL. Copyright information
and licensing restrictions can be found in the file COPYRIGHT.

The best starting point for new users interested in hIPPYlib's features are the
interactive tutorials in the notebooks folder.

Conceptually, hIPPYlib can be viewed as a toolbox that provides
the building blocks for experimenting new ideas and developing scalable
algorithms for PDE-based deterministic and Bayesian inverse problems.
"""

# version
from .version import version_info, __version__

# utils
from .utils import *

# hIPPYlib model
from .modeling import *

# hIPPYlib algorithms
from .algorithms import *

# MCMC:
from .mcmc import *

# Forward uncertainty quantification
<<<<<<< HEAD
from .forward_uq import *

# scheduling

from .scheduling import *
=======
from .forward_uq import *
>>>>>>> f2c352c8
<|MERGE_RESOLUTION|>--- conflicted
+++ resolved
@@ -47,12 +47,8 @@
 from .mcmc import *
 
 # Forward uncertainty quantification
-<<<<<<< HEAD
 from .forward_uq import *
 
 # scheduling
 
-from .scheduling import *
-=======
-from .forward_uq import *
->>>>>>> f2c352c8
+from .scheduling import *