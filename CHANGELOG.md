--- conflicted
+++ resolved
@@ -26,11 +26,8 @@
 - Use `dl.XDMFFile` to export solutions for visualization in Paraview in all application drivers
 - Implement accuracy enhanced SVD algorithm in `randomizedSVD.py`
 - Add forward UQ capabilities, using Taylor approximations as control variates
-<<<<<<< HEAD
 - Introduce hIPPYlib's wrappers to `petcs4py.PETSc.KSP`
-=======
 - Add reduction operations useful when solving different PDEs concurrently on each process
->>>>>>> b8cf817e
 - Increase coverage of unit testing in CI
 
 
