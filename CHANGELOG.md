--- conflicted
+++ resolved
@@ -20,11 +20,9 @@
 - Add new class `GaussianRealPrior` that implements a finite-dimensional Gaussian prior
 - Add a `callback` user-defined function that can be called at the end of each inexact Newton CG iteration
 - Add a `__version__` and `version_info` attribute to `hIPPYlib`
-<<<<<<< HEAD
+- Add `setup.py` to (optionally) install `hIPPYlib` via `pip`
 - Add deprecation mechanism
-=======
-- Add `setup.py` to (optionally) install `hIPPYlib` via `pip`
->>>>>>> 146f2be6
+
 
 Version 2.1.1, released on Oct 23, 2018
 ----------------------------------------
