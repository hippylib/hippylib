sudo: required

services:
    - docker

before_install:
    - docker pull quay.io/fenicsproject/stable:2016.2.0
    - docker pull quay.io/fenicsproject/stable:2017.2.0  
script:
    - ls
    - sed -i 's/nx = 64/nx = 32/' applications/poisson/model_subsurf.py
    - sed -i 's/ny = 64/ny = 32/' applications/poisson/model_subsurf.py
    - sed -i 's/nx = 64/nx = 32/' applications/poisson/model_continuous_obs.py
    - sed -i 's/ny = 64/ny = 32/' applications/poisson/model_continuous_obs.py
    - sed -i 's/mesh = dl.refine( dl.Mesh("ad_20.xml") )/mesh = dl.Mesh("ad_20.xml")/' applications/ad_diff/model_ad_diff.py
    - sed -i 's/nx = 64/nx = 32/' applications/mcmc/model_subsurf.py
    - sed -i 's/ny = 64/ny = 32/' applications/mcmc/model_subsurf.py
    - sed -i 's/chain.parameters["number_of_samples"] = 100/chain.parameters["number_of_samples"] = 30/' applications/mcmc/model_subsurf.py
    - echo Test 2017.2
    - docker run --rm -v $(pwd):/home/fenics/hippylib -w /home/fenics/hippylib quay.io/fenicsproject/stable:2017.2.0 "dolfin-version"
    - docker run --rm -v $(pwd):/home/fenics/hippylib -w /home/fenics/hippylib/applications/poisson quay.io/fenicsproject/stable:2017.2.0 "export MPLBACKEND=Agg; mpirun -n 1 python3 model_continuous_obs.py"
    - docker run --rm -v $(pwd):/home/fenics/hippylib -w /home/fenics/hippylib/applications/poisson quay.io/fenicsproject/stable:2017.2.0 "export MPLBACKEND=Agg; mpirun -n 1 python3 model_subsurf.py"
    - docker run --rm -v $(pwd):/home/fenics/hippylib -w /home/fenics/hippylib/applications/ad_diff quay.io/fenicsproject/stable:2017.2.0 "export MPLBACKEND=Agg; mpirun -n 1 python3 model_ad_diff.py"
    - docker run --rm -v $(pwd):/home/fenics/hippylib -w /home/fenics/hippylib/applications/mcmc    quay.io/fenicsproject/stable:2017.2.0 "export MPLBACKEND=Agg; mpirun -n 1 python3 model_subsurf.py"
    - docker run --rm -v $(pwd):/home/fenics/hippylib -w /home/fenics/hippylib/tutorial quay.io/fenicsproject/stable:2017.2.0 "jupyter nbconvert --ExecutePreprocessor.kernel_name="python3" --ExecutePreprocessor.timeout=1200 --to html --execute 1_FEniCS101.ipynb"
    - docker run --rm -v $(pwd):/home/fenics/hippylib -w /home/fenics/hippylib/tutorial quay.io/fenicsproject/stable:2017.2.0 "jupyter nbconvert --ExecutePreprocessor.kernel_name="python3" --ExecutePreprocessor.timeout=1200 --to html --execute 2_PoissonDeterministic.ipynb"
    - docker run --rm -v $(pwd):/home/fenics/hippylib -w /home/fenics/hippylib/tutorial quay.io/fenicsproject/stable:2017.2.0 "jupyter nbconvert --ExecutePreprocessor.kernel_name="python3" --ExecutePreprocessor.timeout=1200 --to html --execute 3_SubsurfaceBayesian.ipynb"
    - docker run --rm -v $(pwd):/home/fenics/hippylib -w /home/fenics/hippylib/tutorial quay.io/fenicsproject/stable:2017.2.0 "jupyter nbconvert --ExecutePreprocessor.kernel_name="python3" --ExecutePreprocessor.timeout=1200 --to html --execute 4_AdvectionDiffusionBayesian.ipynb"
    - docker run --rm -v $(pwd):/home/fenics/hippylib -w /home/fenics/hippylib/tutorial quay.io/fenicsproject/stable:2017.2.0 "jupyter nbconvert --ExecutePreprocessor.kernel_name="python3" --ExecutePreprocessor.timeout=1200 --to html --execute 5_HessianSpectrum.ipynb"
    - echo Test 2016.2
    - docker run --rm -v $(pwd):/home/fenics/hippylib -w /home/fenics/hippylib quay.io/fenicsproject/stable:2016.2.0 "dolfin-version"
<<<<<<< HEAD
    - docker run --rm -v $(pwd):/home/fenics/hippylib -w /home/fenics/hippylib/applications/poisson quay.io/fenicsproject/stable:2016.2.0 "mpirun -n 4 python model_continuous_obs.py"
    - docker run --rm -v $(pwd):/home/fenics/hippylib -w /home/fenics/hippylib/applications/poisson quay.io/fenicsproject/stable:2016.2.0 "mpirun -n 4 python model_subsurf.py"
    - docker run --rm -v $(pwd):/home/fenics/hippylib -w /home/fenics/hippylib/applications/ad_diff quay.io/fenicsproject/stable:2016.2.0 "mpirun -n 4 python model_ad_diff.py"
    - docker run --rm -v $(pwd):/home/fenics/hippylib -w /home/fenics/hippylib/hippylib quay.io/fenicsproject/stable:2016.2.0 "python3 -m unittest discover -v"
=======
    - docker run --rm -v $(pwd):/home/fenics/hippylib -w /home/fenics/hippylib/applications/poisson quay.io/fenicsproject/stable:2016.2.0 "mpirun -n 1 python model_continuous_obs.py"
    - docker run --rm -v $(pwd):/home/fenics/hippylib -w /home/fenics/hippylib/applications/poisson quay.io/fenicsproject/stable:2016.2.0 "mpirun -n 1 python model_subsurf.py"
    - docker run --rm -v $(pwd):/home/fenics/hippylib -w /home/fenics/hippylib/applications/ad_diff quay.io/fenicsproject/stable:2016.2.0 "mpirun -n 1 python model_ad_diff.py"
>>>>>>> 8afec3eb
<|MERGE_RESOLUTION|>--- conflicted
+++ resolved
@@ -29,13 +29,7 @@
     - docker run --rm -v $(pwd):/home/fenics/hippylib -w /home/fenics/hippylib/tutorial quay.io/fenicsproject/stable:2017.2.0 "jupyter nbconvert --ExecutePreprocessor.kernel_name="python3" --ExecutePreprocessor.timeout=1200 --to html --execute 5_HessianSpectrum.ipynb"
     - echo Test 2016.2
     - docker run --rm -v $(pwd):/home/fenics/hippylib -w /home/fenics/hippylib quay.io/fenicsproject/stable:2016.2.0 "dolfin-version"
-<<<<<<< HEAD
-    - docker run --rm -v $(pwd):/home/fenics/hippylib -w /home/fenics/hippylib/applications/poisson quay.io/fenicsproject/stable:2016.2.0 "mpirun -n 4 python model_continuous_obs.py"
-    - docker run --rm -v $(pwd):/home/fenics/hippylib -w /home/fenics/hippylib/applications/poisson quay.io/fenicsproject/stable:2016.2.0 "mpirun -n 4 python model_subsurf.py"
-    - docker run --rm -v $(pwd):/home/fenics/hippylib -w /home/fenics/hippylib/applications/ad_diff quay.io/fenicsproject/stable:2016.2.0 "mpirun -n 4 python model_ad_diff.py"
-    - docker run --rm -v $(pwd):/home/fenics/hippylib -w /home/fenics/hippylib/hippylib quay.io/fenicsproject/stable:2016.2.0 "python3 -m unittest discover -v"
-=======
     - docker run --rm -v $(pwd):/home/fenics/hippylib -w /home/fenics/hippylib/applications/poisson quay.io/fenicsproject/stable:2016.2.0 "mpirun -n 1 python model_continuous_obs.py"
     - docker run --rm -v $(pwd):/home/fenics/hippylib -w /home/fenics/hippylib/applications/poisson quay.io/fenicsproject/stable:2016.2.0 "mpirun -n 1 python model_subsurf.py"
     - docker run --rm -v $(pwd):/home/fenics/hippylib -w /home/fenics/hippylib/applications/ad_diff quay.io/fenicsproject/stable:2016.2.0 "mpirun -n 1 python model_ad_diff.py"
->>>>>>> 8afec3eb
+    - docker run --rm -v $(pwd):/home/fenics/hippylib -w /home/fenics/hippylib/hippylib quay.io/fenicsproject/stable:2016.2.0 "python3 -m unittest discover -v"