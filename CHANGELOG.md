                        Inverse Problem PYthon library

```
 __        ______  _______   _______   __      __  __  __  __       
/  |      /      |/       \ /       \ /  \    /  |/  |/  |/  |      
$$ |____  $$$$$$/ $$$$$$$  |$$$$$$$  |$$  \  /$$/ $$ |$$/ $$ |____  
$$      \   $$ |  $$ |__$$ |$$ |__$$ | $$  \/$$/  $$ |/  |$$      \ 
$$$$$$$  |  $$ |  $$    $$/ $$    $$/   $$  $$/   $$ |$$ |$$$$$$$  |
$$ |  $$ |  $$ |  $$$$$$$/  $$$$$$$/     $$$$/    $$ |$$ |$$ |  $$ |
$$ |  $$ | _$$ |_ $$ |      $$ |          $$ |    $$ |$$ |$$ |__$$ |
$$ |  $$ |/ $$   |$$ |      $$ |          $$ |    $$ |$$ |$$    $$/ 
$$/   $$/ $$$$$$/ $$/       $$/           $$/     $$/ $$/ $$$$$$$/  
```                                                                    
                                                                    

                          https://hippylib.github.io

Development version
-------------------
<<<<<<< HEAD
- Introduce a new function `BiLaplacianComputeCoefficients` to estimate the PDE coefficient from the
  prescribed marginal variance and correlation length
- Allow `BiLaplacianPrior` to take spatially varying coefficients as input
=======
- Add support for non-Gaussian noise models
>>>>>>> e968e86b
- Introduce utilities to interpolate cartesian data (expressed as `numpy arrays`) on a `dolfin` mesh. 

Version 3.0.0, released on Feb 2, 2020
---------------------------------------- 
- Support for `FEniCS 2019.1.0`
- Modify `PointwiseObservation` so that ordering of observations targets is respected also in parallel.
  Setting the flag `prune_and_sort` to `True` restores previous behavior.
- Remove unused input `tol` from `Model.solveFwd`, `Model.solveAdj`, `Model.solveFwdIncremental`, `Model.solveAdjIncremental`
  and from related classes.
- Use `argparse` to set parameters in application drivers from command line
- Use `dl.XDMFFile` to export solutions for visualization in Paraview in all application drivers
- Implement accuracy enhanced SVD algorithm in `randomizedSVD.py`
- Add forward UQ capabilities, using Taylor approximations as control variates
- Introduce hIPPYlib's wrappers to `petcs4py.PETSc.KSP`
- Add reduction operations useful when solving different PDEs concurrently on each process
- Increase coverage of unit testing in CI


Version 2.3.0, released on Sept 6, 2019
----------------------------------------
- Reimplement `BiLaplacianPrior` and `MollifiedBiLaplacianPrior` using a more general framework `SqrtPrecisionPDE_Prior`,
  which also supports Gaussian vector fields.
- Update the prior distribution in `model_subsurf.py` and `tutorial/3_SubsurfaceBayesian.ipynb` to use Robin boundary conditions to alleviate boundary artifacts.
- Update the data misfit term in `model_ad_diff.py` and `tutorial/4_AdvectionDiffusionBayesian.ipynb` to use discrete observations in space and time.
                          
Version 2.2.1, released on March 28, 2019
----------------------------------------                      
- Bug fix missing `mpi_comm` in `TimeDependentVector`
- Bug fix in the initialization of the global variable `parRandom`

Version 2.2.0, released on Dec 12, 2018
----------------------------------------
- Add new class `GaussianRealPrior` that implements a finite-dimensional Gaussian prior
- Add a `callback` user-defined function that can be called at the end of each inexact Newton CG iteration
- Add a `__version__` and `version_info` attribute to `hIPPYlib`
- Add `setup.py` to (optionally) install `hIPPYlib` via `pip`
- Add deprecation mechanism
- Deprecate `TimeDependentVector.copy(other)` in favor of `TimeDependentVector.copy()` for consistency with  `dolfin.Vector.copy`
- Deprecate `_BilaplacianR.inner(x,y)` for consistency with `dolfin.Matrix`
- CI enhancement via build matrix

Version 2.1.1, released on Oct 23, 2018
----------------------------------------
- Update `README.md` and `paper` according to JOSS reviewers's comments
- Add contributing guidelines
- Fix some typos in notebooks (thanks to **Christian Boehm**)

Version 2.1.0, released on July 18, 2018
----------------------------------------
- Alleviate boundary artifacts (inflation of marginal variance) in Bilaplacian-like priors
using Robin boundary conditions
- Allow the user to select different matplotlib colormaps in jupyter notebooks
- Buxfix in the acceptance ratio of the gpCN MCMC proposal
                          
Version 2.0.0, released on June 15, 2018
----------------------------------------
- Introduce capabilities for non-Gaussian Bayesian inference using Mark Chain Monte Carlo methods.
Kernels: mMALA, pCN, gpCN, IS. **Note: API subject to change**
- Support domain-decomposition parallelization (new parallel random number generator, and new randomized eigensolvers)
- The parameter, usually labeled `a`, throughout the library, has been renamed to `m`, for `model parameter`.
  Interface changes:
    - `PDEProblem.eval_da` --> `PDEProblem.evalGradientParameter`
    - `Model.applyWua` --> `Model.applyWum`
    - `Model.applyWau` --> `Model.applyWmu`
    - `Model.applyRaa` --> `Model.applyWmm`
    - `gda_tolerance` --> `gdm_tolerance` in the parameter list for Newton and QuasiNewton optimizers
    - `gn_approx` --> `gass_newton_approx` as parameter in function to compute Hessian/linearization point in classes `Model`, `PDEProblem`, `Misfit`, `Qoi`, `ReducedQoi`
- Organize `hippylib` in subpackages
- Add `sphinx` documentation (thanks to **E. Khattatov** and **I. Ambartsumyan**)

Version 1.6.0, released on May 16, 2018
----------------------------------------
- **Bugfix** in `PDEVariationalProblem.solveIncremental` for non self-adjoint models 
- Add new estimator for the trace and diagonal of the prior covariance
using randomized eigendecomposition
- In all examples and tutorial, use enviromental variable `HIPPYLIB_BASE_DIR` (if defined)
to add `hIPPYlib` to `PYTHONPATH`
                          
Version 1.5.0, released on Jan 24, 2018
----------------------------------------
- Add support for `FEniCS 2017.2`

Version 1.4.0, released on Nov 8, 2017
----------------------------------------
- Add support for `Python 3`
- Enchantments in `PDEVariationalProblem`: it now supports multiple Dirichlet
  condition and vectorial/mixed function spaces
- Bugfix: Set the correct number of global rows, when targets points fall 
  outside the computational domain
- More extensive testing with `Travis` Integration

Version 1.3.0, released on June 28, 2017
----------------------------------------
- Improve `hashdist` installation support
- Switch license to GPL-2
- Add support for `FEniCS 2017.1`

Version 1.2.0, released on April 24, 2017
----------------------------------------
- Update instruction to build `FEniCS`: `hashdist` and `docker`
- Update notebook to nbformat 4
- Let `FEniCS 2016.2` be the preferred version of `FEniCS`
- Add `Travis` integration
                          
Version 1.1.0, released on Nov 28, 2016
----------------------------------------

- Add partial support for `FEniCS 2016.1` (Applications and Tutorial)
- Improve performance of the randomized eigensolvers

Version 1.0.2, released on Sep 30, 2016
----------------------------------------

- Use `vector2Function` to safely convert `dolfin.Vector` to `dolfin.Function`
- Optimize the `PDEVariationalProblem` to exploit the case when the forward problem is linear
- Update notebook `1_FEniCS101.ipynb`
                           
Version 1.0.1, released on Aug 25, 2016
----------------------------------------

- Add support in `hippylib.Model` and `hippylib.Misfit` for misfit functional with explicit dependence on the parameter


Version 1.0.0, released on Aug 8, 2016
----------------------------------------

- Uploaded to https://hippylib.github.io.
- Initial release under GPL-3.<|MERGE_RESOLUTION|>--- conflicted
+++ resolved
@@ -17,13 +17,10 @@
 
 Development version
 -------------------
-<<<<<<< HEAD
-- Introduce a new function `BiLaplacianComputeCoefficients` to estimate the PDE coefficient from the
+- Introduce a new function `BiLaplacianComputeCoefficients` to estimate the PDE coefficient based on a
   prescribed marginal variance and correlation length
 - Allow `BiLaplacianPrior` to take spatially varying coefficients as input
-=======
 - Add support for non-Gaussian noise models
->>>>>>> e968e86b
 - Introduce utilities to interpolate cartesian data (expressed as `numpy arrays`) on a `dolfin` mesh. 
 
 Version 3.0.0, released on Feb 2, 2020
